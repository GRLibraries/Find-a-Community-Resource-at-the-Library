--- conflicted
+++ resolved
@@ -1,7 +1,3 @@
-<<<<<<< HEAD
-
-=======
->>>>>>> 03b5515f
 <!DOCTYPE html>
 <html lang="en">
 <head>
@@ -470,7 +466,6 @@
         }
         
 
-<<<<<<< HEAD
         
     </style>
 
@@ -714,8 +709,6 @@
             });
         }
 
-=======
->>>>>>> 03b5515f
         // --- INITIAL SETUP ---
         storeOriginalTexts();
         setInitialTitle();
